--- conflicted
+++ resolved
@@ -1,76 +1,72 @@
-<<<<<<< HEAD
-
-=======
->>>>>>> a0e84064
-from openai import OpenAI
-from app.config import OPENAI_API_KEY
-
-client = OpenAI(api_key=OPENAI_API_KEY)
-
-
-def get_fluency_feedback(user_text: str, expected_text: str) -> dict:
-    prompt = f"""
-You are an English pronunciation and tone evaluator.
-
-The user was expected to say: "{expected_text}"
-The user actually said (transcribed): "{user_text}"
-
-Please evaluate and return the result in the following format:
-
-Pronunciation score: <percentage>% (based on clarity and accuracy)
-Tone & Intonation: <one-word rating like Excellent, Good, Fair, Poor>
-Feedback: <short one-line constructive tip>
-
-Only provide the output in that format. No extra text.
-"""
-
-    try:
-        response = client.chat.completions.create(
-            model="gpt-4",
-            messages=[{"role": "user", "content": prompt}],
-            temperature=0.7
-        )
-
-        output = response.choices[0].message.content.strip()
-
-        lines = output.split("\n")
-        result = {
-            "pronunciation_score": lines[0].split(":")[1].strip(),
-            "tone_intonation": lines[1].split(":")[1].strip(),
-            "feedback": lines[2].split(":", 1)[1].strip()
-        }
-
-        return result
-
-    except Exception as e:
-        print("❌ Error during fluency evaluation:", str(e))
-        # Default fallback response
-        return {
-            "pronunciation_score": "0%",
-            "tone_intonation": "Poor",
-            "feedback": "Thank you"
-        }
-
-
-def evaluate_response(expected: str, actual: str) -> dict:
-    """
-    Wrapper function that calls GPT-based feedback engine and returns:
-    {
-        "correct": bool,
-        "pronunciation_score": "85%",
-        "tone_intonation": "Good",
-        "feedback": "Try to speak more clearly at the end."
-    }
-    """
-    feedback = get_fluency_feedback(actual, expected)
-
-    # Mark as correct if score ≥ 80%
-    try:
-        score_str = feedback["pronunciation_score"].replace("%", "")
-        score = int(score_str)
-        is_correct = score >= 65
-    except:
-        is_correct = False
-
-    feedback["correct"] = is_correct
-    return feedback
+from openai import OpenAI
+from app.config import OPENAI_API_KEY
+
+client = OpenAI(api_key=OPENAI_API_KEY)
+
+
+def get_fluency_feedback(user_text: str, expected_text: str) -> dict:
+    prompt = f"""
+You are an English pronunciation and tone evaluator.
+
+The user was expected to say: "{expected_text}"
+The user actually said (transcribed): "{user_text}"
+
+Please evaluate and return the result in the following format:
+
+Pronunciation score: <percentage>% (based on clarity and accuracy)
+Tone & Intonation: <one-word rating like Excellent, Good, Fair, Poor>
+Feedback: <short one-line constructive tip>
+
+Only provide the output in that format. No extra text.
+"""
+
+    try:
+        response = client.chat.completions.create(
+            model="gpt-4",
+            messages=[{"role": "user", "content": prompt}],
+            temperature=0.7
+        )
+
+        output = response.choices[0].message.content.strip()
+
+        lines = output.split("\n")
+        result = {
+            "pronunciation_score": lines[0].split(":")[1].strip(),
+            "tone_intonation": lines[1].split(":")[1].strip(),
+            "feedback": lines[2].split(":", 1)[1].strip()
+        }
+
+        return result
+
+    except Exception as e:
+        print("❌ Error during fluency evaluation:", str(e))
+        # Default fallback response
+        return {
+            "pronunciation_score": "0%",
+            "tone_intonation": "Poor",
+            "feedback": "Thank you"
+        }
+
+
+def evaluate_response(expected: str, actual: str) -> dict:
+    """
+    Wrapper function that calls GPT-based feedback engine and returns:
+    {
+        "correct": bool,
+        "pronunciation_score": "85%",
+        "tone_intonation": "Good",
+        "feedback": "Try to speak more clearly at the end."
+    }
+    """
+    feedback = get_fluency_feedback(actual, expected)
+
+    # Mark as correct if score ≥ 80%
+    try:
+        score_str = feedback["pronunciation_score"].replace("%", "")
+        score = int(score_str)
+        is_correct = score >= 65
+    except:
+        is_correct = False
+
+    feedback["correct"] = is_correct
+    return feedback