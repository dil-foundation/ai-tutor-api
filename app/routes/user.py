--- conflicted
+++ resolved
@@ -1,271 +1,269 @@
-# app/routes/user.py
-import os
-import httpx
-from fastapi import APIRouter, Depends, HTTPException, status
-from sqlalchemy.orm import Session
-from sqlalchemy.sql import text
-from datetime import datetime
-
-from app.schemas.user_input import UserRegisterInput, StageResult, WordPressUserRegistration, UserLogin
-from app.services.cefr_evaluator import evaluate_cefr_level
-from app.database import get_db
-
-router = APIRouter()
-
-<<<<<<< HEAD
-@router.post(
-    "/register",
-    response_model=StageResult,
-    summary="User Registration with CEFR Stage Assignment",
-    description=(
-        "Assigns a CEFR English proficiency stage (A0 to C2) to a new user during app registration.\n\n"
-        "The user submits a short English writing sample (2–3 sentences). This sample is evaluated using GPT-4 "
-        "to determine the most appropriate CEFR level:\n\n"
-        "- **A0**: No understanding or broken grammar (nonsensical text).\n"
-        "- **A1 to C2**: Increasing levels of proficiency based on clarity, vocabulary, and grammar.\n\n"
-        "Returns the assigned CEFR stage and user name."
-    )
-)
-=======
-
-WP_TABLE_PREFIX = os.getenv("WP_TABLE_PREFIX", "wp_")
-
-WP_SITE_URL = os.getenv("WP_SITE_URL")
-WP_API_USERNAME = os.getenv("WP_API_USERNAME")
-WP_API_APPLICATION_PASSWORD = os.getenv("WP_API_APPLICATION_PASSWORD")
-
-DEFAULT_WP_TOKEN_ENDPOINT_PATH = "/wp-json/jwt-auth/v1/token"
-
-@router.post("/register", response_model=StageResult)
->>>>>>> 8f0bbd62
-async def register_user(user_input: UserRegisterInput):
-    stage = evaluate_cefr_level(user_input.writing_sample)
-    return StageResult(name=user_input.name, assigned_stage=stage)
-
-
-@router.post("/register-wordpress", status_code=status.HTTP_201_CREATED)
-async def register_wordpress_user_api(user_data: WordPressUserRegistration, db: Session = Depends(get_db)):
-    if not all([WP_SITE_URL, WP_API_USERNAME, WP_API_APPLICATION_PASSWORD]):
-        raise HTTPException(
-            status_code=status.HTTP_500_INTERNAL_SERVER_ERROR,
-            detail="WordPress API credentials or site URL for user creation are not configured."
-        )
-
-    wp_api_users_url = f"{WP_SITE_URL.rstrip('/')}/wp-json/wp/v2/users"
-    wp_token_url = f"{WP_SITE_URL.rstrip('/')}{DEFAULT_WP_TOKEN_ENDPOINT_PATH}"
-
-    api_payload = {
-        "username": user_data.username,
-        "email": user_data.email,
-        "password": user_data.password,
-        "first_name": user_data.first_name,
-        "last_name": user_data.last_name,
-        "roles": ["subscriber"]
-    }
-
-    new_user_id = None
-    access_token = None
-    user_creation_successful = False
-    metadata_update_successful = False
-    token_retrieval_successful = False
-    
-    final_response_message = ""
-    metadata_error_detail_message = None
-    token_error_detail_message = None
-
-    # 1. Create User via WordPress API
-    try:
-        async with httpx.AsyncClient() as client:
-            response = await client.post(
-                wp_api_users_url,
-                json=api_payload,
-                auth=(WP_API_USERNAME, WP_API_APPLICATION_PASSWORD)
-            )
-        
-        if response.status_code == 201:
-            response_data = response.json()
-            new_user_id = response_data.get("id")
-            if not new_user_id:
-                raise HTTPException(
-                    status_code=status.HTTP_500_INTERNAL_SERVER_ERROR,
-                    detail="User created via API, but no ID returned."
-                )
-            user_creation_successful = True
-        else:
-            try:
-                error_details = response.json()
-                detail_message = error_details.get("message", response.text)
-            except Exception:
-                detail_message = response.text
-           
-            raise HTTPException(
-                status_code=response.status_code,
-                detail=f"WordPress API User Creation Error: {detail_message}"
-            )
-    except httpx.RequestError as e:
-        print(f"HTTPX RequestError during WP user creation: {e}")
-        raise HTTPException(status_code=status.HTTP_503_SERVICE_UNAVAILABLE, detail=f"Error connecting to WordPress API for user creation: {str(e)}")
-    except Exception as e:
-        print(f"Unexpected error during WP API user creation: {e}")
-        raise HTTPException(status_code=status.HTTP_500_INTERNAL_SERVER_ERROR, detail=f"Unexpected error during user creation API call: {str(e)}")
-
-    # 2. Add/Update Custom Usermeta (only if user creation was successful)
-    try:
-        meta_to_add_or_update = [
-            {"meta_key": "date_of_birth", "meta_value": user_data.date_of_birth.isoformat() if user_data.date_of_birth else None},
-            {"meta_key": "english_assessment_text", "meta_value": user_data.english_assessment_text},
-        ]
-        insert_usermeta_query = text(f"""
-            INSERT INTO {WP_TABLE_PREFIX}usermeta (user_id, meta_key, meta_value)
-            VALUES (:user_id, :meta_key, :meta_value)
-            ON DUPLICATE KEY UPDATE meta_value = VALUES(meta_value)
-        """)
-
-        for item in meta_to_add_or_update:
-            if item["meta_value"] is not None:
-                db.execute(insert_usermeta_query, {
-                    "user_id": new_user_id,
-                    "meta_key": item["meta_key"],
-                    "meta_value": str(item["meta_value"])
-                })
-        
-        db.execute(insert_usermeta_query, {"user_id": new_user_id, "meta_key": "nickname", "meta_value": user_data.username})
-        if user_data.first_name:
-            db.execute(insert_usermeta_query, {"user_id": new_user_id, "meta_key": "first_name", "meta_value": user_data.first_name})
-        if user_data.last_name:
-            db.execute(insert_usermeta_query, {"user_id": new_user_id, "meta_key": "last_name", "meta_value": user_data.last_name})
-
-        db.commit()
-        metadata_update_successful = True
-    except Exception as e:
-        db.rollback()
-        print(f"User {new_user_id} created via WP API, but failed to save custom usermeta: {e}")
-        metadata_error_detail_message = str(e)
-
-    # 3. Get Access Token for the new user (user_creation_successful must be true)
-    try:
-        async with httpx.AsyncClient() as client:
-            token_payload = {
-                "username": user_data.username,
-                "password": user_data.password
-            }
-            token_response = await client.post(wp_token_url, data=token_payload)
-
-        if token_response.status_code == 200:
-            token_data = token_response.json()
-            access_token = token_data.get("token") or \
-                           token_data.get("data", {}).get("token") or \
-                           token_data.get("jwt_token")
-            if access_token:
-                token_retrieval_successful = True
-            else:
-                token_error_detail_message = "Token endpoint success (200), but token field was missing/empty in response."
-                print(f"Token endpoint success, but no token found in response: {token_data}")
-        else:
-            try:
-                error_details = token_response.json()
-                token_error_detail_message = error_details.get("message", token_response.text)
-            except Exception:
-                token_error_detail_message = token_response.text
-            print(f"Failed to retrieve token. Status: {token_response.status_code}, Detail: {token_error_detail_message}")
-
-    except httpx.RequestError as e:
-        print(f"HTTPX RequestError during WP token retrieval: {e}")
-        token_error_detail_message = f"Error connecting to WordPress token API: {str(e)}"
-    except Exception as e:
-        print(f"Unexpected error during WP token retrieval: {e}")
-        token_error_detail_message = f"Unexpected error during token retrieval: {str(e)}"
-
-    if user_creation_successful and metadata_update_successful and token_retrieval_successful:
-        final_response_message = "User registered, metadata updated, and token retrieved successfully."
-    elif user_creation_successful and metadata_update_successful:
-        final_response_message = "User registered and metadata updated. Token retrieval failed."
-    elif user_creation_successful and token_retrieval_successful:
-        final_response_message = "User registered and token retrieved. Metadata update failed."
-    elif user_creation_successful:
-        final_response_message = "User registered. Metadata update and token retrieval failed."
-
-    response_payload = {
-        "message": final_response_message,
-        "user_id": new_user_id,
-        "access_token": access_token if access_token else None
-    }
-    if metadata_error_detail_message:
-        response_payload["metadata_error_detail"] = metadata_error_detail_message
-    if token_error_detail_message and not token_retrieval_successful:
-        response_payload["token_error_detail"] = token_error_detail_message
-    
-    
-    return response_payload
-
-
-@router.post("/login-wordpress")
-async def login_wordpress_user(login_data: UserLogin, db: Session = Depends(get_db)):
-    if not WP_SITE_URL:
-        raise HTTPException(
-            status_code=status.HTTP_500_INTERNAL_SERVER_ERROR,
-            detail="WordPress site URL is not configured."
-        )
-
-    # 1. Check if user exists in the database and get their username and ID
-    get_user_query = text(f"SELECT ID, user_login FROM {WP_TABLE_PREFIX}users WHERE user_email = :email")
-    user_record = db.execute(get_user_query, {"email": login_data.email}).fetchone()
-
-    if not user_record:
-        raise HTTPException(
-            status_code=status.HTTP_401_UNAUTHORIZED,
-            detail="Invalid credentials."
-        )
-    
-    user_id = user_record[0]
-    username = user_record[1]
-
-    # 2. Make API request to get the access token
-    wp_token_url = f"{WP_SITE_URL.rstrip('/')}{DEFAULT_WP_TOKEN_ENDPOINT_PATH}"
-    token_payload = {
-        "username": username,
-        "password": login_data.password
-    }
-
-    try:
-        async with httpx.AsyncClient() as client:
-            token_response = await client.post(wp_token_url, json=token_payload)
-
-        # This will now be handled inside the try block
-        token_response.raise_for_status() # Raise an exception for 4xx/5xx responses
-
-        token_data = token_response.json()
-        access_token = token_data.get("token")
-        if not access_token:
-            raise HTTPException(
-                status_code=status.HTTP_500_INTERNAL_SERVER_ERROR,
-                detail="Login successful, but token was not found in the response from WordPress."
-            )
-        
-        return {
-            "message": "Login successful.",
-            "user_id": user_id,
-            "access_token": access_token
-        }
-    except httpx.HTTPStatusError:
-        # This catches 4xx/5xx errors from raise_for_status()
-        # It's the most common case for a wrong password.
-        raise HTTPException(
-            status_code=status.HTTP_401_UNAUTHORIZED,
-            detail="Invalid credentials."
-        )
-    except httpx.RequestError as e:
-        # This catches network errors
-        print(f"HTTPX RequestError during WP token retrieval for login: {e}")
-        raise HTTPException(
-            status_code=status.HTTP_503_SERVICE_UNAVAILABLE,
-            detail="Error connecting to authentication service."
-        )
-    except Exception as e:
-        # A catch-all for other unexpected errors, like JSON decoding failure
-        print(f"Unexpected error during login process: {e}")
-        raise HTTPException(
-            status_code=status.HTTP_500_INTERNAL_SERVER_ERROR,
-            detail="An unexpected error occurred during login."
-        )
-
+# app/routes/user.py
+import os
+import httpx
+from fastapi import APIRouter, Depends, HTTPException, status
+from sqlalchemy.orm import Session
+from sqlalchemy.sql import text
+from datetime import datetime
+
+from app.schemas.user_input import UserRegisterInput, StageResult, WordPressUserRegistration, UserLogin
+from app.services.cefr_evaluator import evaluate_cefr_level
+from app.database import get_db
+
+router = APIRouter()
+
+WP_TABLE_PREFIX = os.getenv("WP_TABLE_PREFIX", "wp_")
+
+WP_SITE_URL = os.getenv("WP_SITE_URL")
+WP_API_USERNAME = os.getenv("WP_API_USERNAME")
+WP_API_APPLICATION_PASSWORD = os.getenv("WP_API_APPLICATION_PASSWORD")
+
+DEFAULT_WP_TOKEN_ENDPOINT_PATH = "/wp-json/jwt-auth/v1/token"
+
+@router.post(
+    "/register",
+    response_model=StageResult,
+    summary="User Registration with CEFR Stage Assignment",
+    description=(
+        "Assigns a CEFR English proficiency stage (A0 to C2) to a new user during app registration.\n\n"
+        "The user submits a short English writing sample (2–3 sentences). This sample is evaluated using GPT-4 "
+        "to determine the most appropriate CEFR level:\n\n"
+        "- **A0**: No understanding or broken grammar (nonsensical text).\n"
+        "- **A1 to C2**: Increasing levels of proficiency based on clarity, vocabulary, and grammar.\n\n"
+        "Returns the assigned CEFR stage and user name."
+    )
+)
+
+
+@router.post("/register", response_model=StageResult)
+async def register_user(user_input: UserRegisterInput):
+    stage = evaluate_cefr_level(user_input.writing_sample)
+    return StageResult(name=user_input.name, assigned_stage=stage)
+
+
+@router.post("/register-wordpress", status_code=status.HTTP_201_CREATED)
+async def register_wordpress_user_api(user_data: WordPressUserRegistration, db: Session = Depends(get_db)):
+    if not all([WP_SITE_URL, WP_API_USERNAME, WP_API_APPLICATION_PASSWORD]):
+        raise HTTPException(
+            status_code=status.HTTP_500_INTERNAL_SERVER_ERROR,
+            detail="WordPress API credentials or site URL for user creation are not configured."
+        )
+
+    wp_api_users_url = f"{WP_SITE_URL.rstrip('/')}/wp-json/wp/v2/users"
+    wp_token_url = f"{WP_SITE_URL.rstrip('/')}{DEFAULT_WP_TOKEN_ENDPOINT_PATH}"
+
+    api_payload = {
+        "username": user_data.username,
+        "email": user_data.email,
+        "password": user_data.password,
+        "first_name": user_data.first_name,
+        "last_name": user_data.last_name,
+        "roles": ["subscriber"]
+    }
+
+    new_user_id = None
+    access_token = None
+    user_creation_successful = False
+    metadata_update_successful = False
+    token_retrieval_successful = False
+    
+    final_response_message = ""
+    metadata_error_detail_message = None
+    token_error_detail_message = None
+
+    # 1. Create User via WordPress API
+    try:
+        async with httpx.AsyncClient() as client:
+            response = await client.post(
+                wp_api_users_url,
+                json=api_payload,
+                auth=(WP_API_USERNAME, WP_API_APPLICATION_PASSWORD)
+            )
+        
+        if response.status_code == 201:
+            response_data = response.json()
+            new_user_id = response_data.get("id")
+            if not new_user_id:
+                raise HTTPException(
+                    status_code=status.HTTP_500_INTERNAL_SERVER_ERROR,
+                    detail="User created via API, but no ID returned."
+                )
+            user_creation_successful = True
+        else:
+            try:
+                error_details = response.json()
+                detail_message = error_details.get("message", response.text)
+            except Exception:
+                detail_message = response.text
+           
+            raise HTTPException(
+                status_code=response.status_code,
+                detail=f"WordPress API User Creation Error: {detail_message}"
+            )
+    except httpx.RequestError as e:
+        print(f"HTTPX RequestError during WP user creation: {e}")
+        raise HTTPException(status_code=status.HTTP_503_SERVICE_UNAVAILABLE, detail=f"Error connecting to WordPress API for user creation: {str(e)}")
+    except Exception as e:
+        print(f"Unexpected error during WP API user creation: {e}")
+        raise HTTPException(status_code=status.HTTP_500_INTERNAL_SERVER_ERROR, detail=f"Unexpected error during user creation API call: {str(e)}")
+
+    # 2. Add/Update Custom Usermeta (only if user creation was successful)
+    try:
+        meta_to_add_or_update = [
+            {"meta_key": "date_of_birth", "meta_value": user_data.date_of_birth.isoformat() if user_data.date_of_birth else None},
+            {"meta_key": "english_assessment_text", "meta_value": user_data.english_assessment_text},
+        ]
+        insert_usermeta_query = text(f"""
+            INSERT INTO {WP_TABLE_PREFIX}usermeta (user_id, meta_key, meta_value)
+            VALUES (:user_id, :meta_key, :meta_value)
+            ON DUPLICATE KEY UPDATE meta_value = VALUES(meta_value)
+        """)
+
+        for item in meta_to_add_or_update:
+            if item["meta_value"] is not None:
+                db.execute(insert_usermeta_query, {
+                    "user_id": new_user_id,
+                    "meta_key": item["meta_key"],
+                    "meta_value": str(item["meta_value"])
+                })
+        
+        db.execute(insert_usermeta_query, {"user_id": new_user_id, "meta_key": "nickname", "meta_value": user_data.username})
+        if user_data.first_name:
+            db.execute(insert_usermeta_query, {"user_id": new_user_id, "meta_key": "first_name", "meta_value": user_data.first_name})
+        if user_data.last_name:
+            db.execute(insert_usermeta_query, {"user_id": new_user_id, "meta_key": "last_name", "meta_value": user_data.last_name})
+
+        db.commit()
+        metadata_update_successful = True
+    except Exception as e:
+        db.rollback()
+        print(f"User {new_user_id} created via WP API, but failed to save custom usermeta: {e}")
+        metadata_error_detail_message = str(e)
+
+    # 3. Get Access Token for the new user (user_creation_successful must be true)
+    try:
+        async with httpx.AsyncClient() as client:
+            token_payload = {
+                "username": user_data.username,
+                "password": user_data.password
+            }
+            token_response = await client.post(wp_token_url, data=token_payload)
+
+        if token_response.status_code == 200:
+            token_data = token_response.json()
+            access_token = token_data.get("token") or \
+                           token_data.get("data", {}).get("token") or \
+                           token_data.get("jwt_token")
+            if access_token:
+                token_retrieval_successful = True
+            else:
+                token_error_detail_message = "Token endpoint success (200), but token field was missing/empty in response."
+                print(f"Token endpoint success, but no token found in response: {token_data}")
+        else:
+            try:
+                error_details = token_response.json()
+                token_error_detail_message = error_details.get("message", token_response.text)
+            except Exception:
+                token_error_detail_message = token_response.text
+            print(f"Failed to retrieve token. Status: {token_response.status_code}, Detail: {token_error_detail_message}")
+
+    except httpx.RequestError as e:
+        print(f"HTTPX RequestError during WP token retrieval: {e}")
+        token_error_detail_message = f"Error connecting to WordPress token API: {str(e)}"
+    except Exception as e:
+        print(f"Unexpected error during WP token retrieval: {e}")
+        token_error_detail_message = f"Unexpected error during token retrieval: {str(e)}"
+
+    if user_creation_successful and metadata_update_successful and token_retrieval_successful:
+        final_response_message = "User registered, metadata updated, and token retrieved successfully."
+    elif user_creation_successful and metadata_update_successful:
+        final_response_message = "User registered and metadata updated. Token retrieval failed."
+    elif user_creation_successful and token_retrieval_successful:
+        final_response_message = "User registered and token retrieved. Metadata update failed."
+    elif user_creation_successful:
+        final_response_message = "User registered. Metadata update and token retrieval failed."
+
+    response_payload = {
+        "message": final_response_message,
+        "user_id": new_user_id,
+        "access_token": access_token if access_token else None
+    }
+    if metadata_error_detail_message:
+        response_payload["metadata_error_detail"] = metadata_error_detail_message
+    if token_error_detail_message and not token_retrieval_successful:
+        response_payload["token_error_detail"] = token_error_detail_message
+    
+    
+    return response_payload
+
+
+@router.post("/login-wordpress")
+async def login_wordpress_user(login_data: UserLogin, db: Session = Depends(get_db)):
+    if not WP_SITE_URL:
+        raise HTTPException(
+            status_code=status.HTTP_500_INTERNAL_SERVER_ERROR,
+            detail="WordPress site URL is not configured."
+        )
+
+    # 1. Check if user exists in the database and get their username and ID
+    get_user_query = text(f"SELECT ID, user_login FROM {WP_TABLE_PREFIX}users WHERE user_email = :email")
+    user_record = db.execute(get_user_query, {"email": login_data.email}).fetchone()
+
+    if not user_record:
+        raise HTTPException(
+            status_code=status.HTTP_401_UNAUTHORIZED,
+            detail="Invalid credentials."
+        )
+    
+    user_id = user_record[0]
+    username = user_record[1]
+
+    # 2. Make API request to get the access token
+    wp_token_url = f"{WP_SITE_URL.rstrip('/')}{DEFAULT_WP_TOKEN_ENDPOINT_PATH}"
+    token_payload = {
+        "username": username,
+        "password": login_data.password
+    }
+
+    try:
+        async with httpx.AsyncClient() as client:
+            token_response = await client.post(wp_token_url, json=token_payload)
+
+        # This will now be handled inside the try block
+        token_response.raise_for_status() # Raise an exception for 4xx/5xx responses
+
+        token_data = token_response.json()
+        access_token = token_data.get("token")
+        if not access_token:
+            raise HTTPException(
+                status_code=status.HTTP_500_INTERNAL_SERVER_ERROR,
+                detail="Login successful, but token was not found in the response from WordPress."
+            )
+        
+        return {
+            "message": "Login successful.",
+            "user_id": user_id,
+            "access_token": access_token
+        }
+    except httpx.HTTPStatusError:
+        # This catches 4xx/5xx errors from raise_for_status()
+        # It's the most common case for a wrong password.
+        raise HTTPException(
+            status_code=status.HTTP_401_UNAUTHORIZED,
+            detail="Invalid credentials."
+        )
+    except httpx.RequestError as e:
+        # This catches network errors
+        print(f"HTTPX RequestError during WP token retrieval for login: {e}")
+        raise HTTPException(
+            status_code=status.HTTP_503_SERVICE_UNAVAILABLE,
+            detail="Error connecting to authentication service."
+        )
+    except Exception as e:
+        # A catch-all for other unexpected errors, like JSON decoding failure
+        print(f"Unexpected error during login process: {e}")
+        raise HTTPException(
+            status_code=status.HTTP_500_INTERNAL_SERVER_ERROR,
+            detail="An unexpected error occurred during login."
+        )
+