--- conflicted
+++ resolved
@@ -1,55 +1,45 @@
-from fastapi import APIRouter, UploadFile, File
-import os
-import requests
-import tempfile
-from app.services.pdf_parser import extract_text_from_pdf, parse_questions_from_text
-from app.schemas.pdf_quiz import PDFUrlRequest, QuizResponse, QuizItem
-from typing import List
-from fastapi import APIRouter, HTTPException
-from app.services.learndash import create_learndash_quiz
-
-router = APIRouter()
-
-@router.post(
-    "/upload-quiz-from-url",
-<<<<<<< HEAD
-    # response_model=QuizResponse, # The response is now from the LearnDash service
-    summary="Extract quiz questions from PDF and create in LearnDash"
-=======
-    response_model=QuizResponse,
-    summary="Extract quiz questions from uploaded link - PDF"
->>>>>>> e1a1e47b
-)
-async def upload_quiz_from_url(request: PDFUrlRequest):
-    try:
-        response = requests.get(request.url, stream=True)
-        if response.status_code != 200:
-            raise HTTPException(status_code=400, detail="Failed to download the PDF")
-
-        with tempfile.NamedTemporaryFile(delete=False, suffix=".pdf") as tmp:
-            for chunk in response.iter_content(chunk_size=8192):
-                if chunk:
-                    tmp.write(chunk)
-            tmp_path = tmp.name
-
-        text = extract_text_from_pdf(tmp_path)
-<<<<<<< HEAD
-        quiz_data = parse_questions_from_text(text)  # dict with title + questions
-        
-        # Convert dict to QuizResponse Pydantic model
-        quiz_response_obj = QuizResponse(**quiz_data)
-        
-        # Create the quiz in LearnDash
-        learndash_result = create_learndash_quiz(quiz_response_obj)
-        
-        return learndash_result
-=======
-        result = parse_questions_from_text(text) 
-        return result
->>>>>>> e1a1e47b
-
-    except Exception as e:
-        raise HTTPException(status_code=500, detail=f"Internal error: {str(e)}")
-    finally:
-        if 'tmp_path' in locals() and os.path.exists(tmp_path):
-            os.remove(tmp_path)
+from fastapi import APIRouter, UploadFile, File
+import os
+import requests
+import tempfile
+from app.services.pdf_parser import extract_text_from_pdf, parse_questions_from_text
+from app.schemas.pdf_quiz import PDFUrlRequest, QuizResponse, QuizItem
+from typing import List
+from fastapi import APIRouter, HTTPException
+from app.services.learndash import create_learndash_quiz
+
+router = APIRouter()
+
+@router.post(
+    "/upload-quiz-from-url",
+    response_model=QuizResponse,
+    summary="Extract quiz questions from uploaded link - PDF"
+)
+async def upload_quiz_from_url(request: PDFUrlRequest):
+    try:
+        response = requests.get(request.url, stream=True)
+        if response.status_code != 200:
+            raise HTTPException(status_code=400, detail="Failed to download the PDF")
+
+        with tempfile.NamedTemporaryFile(delete=False, suffix=".pdf") as tmp:
+            for chunk in response.iter_content(chunk_size=8192):
+                if chunk:
+                    tmp.write(chunk)
+            tmp_path = tmp.name
+
+        text = extract_text_from_pdf(tmp_path)
+        quiz_data = parse_questions_from_text(text)  # dict with title + questions
+        
+        # Convert dict to QuizResponse Pydantic model
+        quiz_response_obj = QuizResponse(**quiz_data)
+        
+        # Create the quiz in LearnDash
+        learndash_result = create_learndash_quiz(quiz_response_obj)
+        
+        return learndash_result
+
+    except Exception as e:
+        raise HTTPException(status_code=500, detail=f"Internal error: {str(e)}")
+    finally:
+        if 'tmp_path' in locals() and os.path.exists(tmp_path):
+            os.remove(tmp_path)